{
  "name": "async-cache-dedupe",
  "version": "1.2.2",
  "description": "An async deduping cache",
  "main": "index.js",
  "scripts": {
    "test": "standard | snazzy && tap test/*test.js",
    "lint:fix": "standard --fix",
    "redis": "docker run --rm -p 6379:6379 redis redis-server"
  },
  "repository": {
    "type": "git",
    "url": "git+https://github.com/mcollina/async-cache-dedupe.git"
  },
  "keywords": [
    "cache",
    "single",
    "user",
    "graphql"
  ],
  "author": "Matteo Collina <hello@matteocollina.com>",
  "contributors": [
    {
      "name": "Simone Sanfratello",
      "url": "https://github.com/simone-sanfratello",
      "email": "simone.sanfra@gmail.com"
    }
  ],
  "license": "MIT",
  "devDependencies": {
    "@fastify/pre-commit": "^2.0.2",
    "ioredis": "^5.0.1",
    "proxyquire": "^2.1.3",
    "snazzy": "^9.0.0",
<<<<<<< HEAD
    "standard": "^17.0.0",
    "tap": "^15.0.10"
=======
    "standard": "^16.0.4",
    "tap": "^16.2.0"
>>>>>>> 5de5bcc6
  },
  "dependencies": {
    "abstract-logging": "^2.0.1",
    "mnemonist": "^0.39.0",
    "safe-stable-stringify": "^2.2.0"
  },
  "standard": {
    "ignore": [
      "examples/basic.mjs"
    ]
  }
}<|MERGE_RESOLUTION|>--- conflicted
+++ resolved
@@ -32,13 +32,8 @@
     "ioredis": "^5.0.1",
     "proxyquire": "^2.1.3",
     "snazzy": "^9.0.0",
-<<<<<<< HEAD
     "standard": "^17.0.0",
-    "tap": "^15.0.10"
-=======
-    "standard": "^16.0.4",
     "tap": "^16.2.0"
->>>>>>> 5de5bcc6
   },
   "dependencies": {
     "abstract-logging": "^2.0.1",
